--- conflicted
+++ resolved
@@ -20,14 +20,7 @@
 import com.bmuschko.gradle.docker.response.image.BuildImageResponseHandler
 import com.bmuschko.gradle.docker.tasks.AbstractDockerRemoteApiTask
 import com.bmuschko.gradle.docker.tasks.RegistryCredentialsAware
-import org.gradle.api.tasks.Input
-import org.gradle.api.tasks.InputDirectory
-<<<<<<< HEAD
-import org.gradle.api.tasks.Nested
-=======
-import org.gradle.api.tasks.InputFile
->>>>>>> b058a520
-import org.gradle.api.tasks.Optional
+import org.gradle.api.tasks.*
 
 class DockerBuildImage extends AbstractDockerRemoteApiTask implements RegistryCredentialsAware {
     private ResponseHandler<String, InputStream> responseHandler = new BuildImageResponseHandler()
@@ -92,7 +85,8 @@
             buildImageCmd = dockerClient.buildImageCmd()
                     .withBaseDirectory(getInputDir())
                     .withDockerfile(getDockerFile())
-        } else {
+        }
+        else {
             buildImageCmd = dockerClient.buildImageCmd(getInputDir())
         }
 
