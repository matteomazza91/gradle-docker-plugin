--- conflicted
+++ resolved
@@ -15,7 +15,6 @@
  */
 package com.bmuschko.gradle.docker.tasks.image
 
-
 import org.gradle.api.DefaultTask
 import org.gradle.api.file.RegularFileProperty
 import org.gradle.api.provider.ListProperty
@@ -59,18 +58,10 @@
     }
 
     private void verifyValidInstructions() {
-<<<<<<< HEAD
-        if (instructions.get().empty) {
-            throw new IllegalStateException('Please specify instructions for your Dockerfile')
-        }
-
-        def fromPos = instructions.get().findIndexOf { it.keyword == 'FROM' }
-        def othersPos = instructions.get().findIndexOf { it.keyword != 'ARG' && it.keyword != 'FROM' }
-=======
-        List<Instruction> allInstructions = getInstructions().clone()
+        List<Instruction> allInstructions = instructions.get().collect()
 
         // Comments are not relevant for validating instruction order
-        allInstructions.removeAll { it.text.startsWith('#') }
+        allInstructions.removeAll { it.text?.startsWith('#') }
 
         if (allInstructions.empty) {
             throw new IllegalStateException('Please specify instructions for your Dockerfile')
@@ -78,7 +69,7 @@
 
         def fromPos = allInstructions.findIndexOf { it.keyword == 'FROM' }
         def othersPos = allInstructions.findIndexOf { it.keyword != 'ARG' && it.keyword != 'FROM' }
->>>>>>> 485d1399
+
         if (fromPos < 0 || (othersPos >= 0 && fromPos > othersPos)) {
             throw new IllegalStateException('The first instruction of a Dockerfile has to be FROM (or ARG for Docker later than 17.05)')
         }
@@ -776,7 +767,7 @@
          */
         @Input
         @Optional
-        String getText()
+        @Nullable String getText()
     }
 
     static class GenericInstruction implements Instruction {
