/*
 * Copyright 2014 the original author or authors.
 *
 * Licensed under the Apache License, Version 2.0 (the "License");
 * you may not use this file except in compliance with the License.
 * You may obtain a copy of the License at
 *
 *      http://www.apache.org/licenses/LICENSE-2.0
 *
 * Unless required by applicable law or agreed to in writing, software
 * distributed under the License is distributed on an "AS IS" BASIS,
 * WITHOUT WARRANTIES OR CONDITIONS OF ANY KIND, either express or implied.
 * See the License for the specific language governing permissions and
 * limitations under the License.
 */
package com.bmuschko.gradle.docker.tasks.image

import org.gradle.api.DefaultTask
import org.gradle.api.tasks.OutputFile
import org.gradle.api.tasks.TaskAction

class Dockerfile extends DefaultTask {
    List<Instruction> instructions = new ArrayList<Instruction>()

    @OutputFile
    File destFile = project.file("$project.buildDir/docker/Dockerfile")

    Dockerfile() {
        outputs.upToDateWhen { false }
    }

    @TaskAction
    void create() {
        verifyValidInstructions()

        getDestFile().withWriter { out ->
            getInstructions().each { instruction ->
                out.println instruction.build()
            }
        }
    }

    private void verifyValidInstructions() {
        if(getInstructions().empty) {
            throw new IllegalStateException('Please specify instructions for your Dockerfile')
        }

        if(!(getInstructions()[0] instanceof FromInstruction)) {
            throw new IllegalStateException('The first instruction of a Dockerfile has to be FROM')
        }
    }

    /**
     * The <a href="https://docs.docker.com/reference/builder/#from">FROM instruction</a> sets the Base Image for
     * subsequent instructions.
     *
     * @param image Base image name
     */
    void from(String image) {
        instructions << new FromInstruction(image)
    }

    /**
     * The <a href="https://docs.docker.com/reference/builder/#from">FROM instruction</a> sets the Base Image for
     * subsequent instructions.
     *
     * @param image Base image name
     */
    void from(Closure image) {
        instructions << new FromInstruction(image)
    }

    /**
     * The <a href="https://docs.docker.com/reference/builder/#maintainer">MAINTAINER instruction</a> allows you to set
     * the Author field of the generated images.
     *
     * @param maintainer Maintainer
     */
    void maintainer(String maintainer) {
        instructions << new MaintainerInstruction(maintainer)
    }

    /**
     * The <a href="https://docs.docker.com/reference/builder/#maintainer">MAINTAINER instruction</a> allows you to set
     * the Author field of the generated images.
     *
     * @param maintainer Maintainer
     */
    void maintainer(Closure maintainer) {
        instructions << new MaintainerInstruction(maintainer)
    }

    /**
     * The <a href="https://docs.docker.com/reference/builder/#run">RUN instruction</a> will execute any commands in a
     * new layer on top of the current image and commit the results.
     *
     * @param command Command
     */
    void runCommand(String command) {
        instructions << new RunCommandInstruction(command)
    }

    /**
     * The main purpose of a <a href="https://docs.docker.com/reference/builder/#cmd">CMD instruction</a> is to provide
     * defaults for an executing container.
     *
     * @param command Command
     */
    void defaultCommand(String... command) {
        instructions << new DefaultCommandInstruction(command)
    }

    /**
     * The <a href="https://docs.docker.com/reference/builder/#expose">EXPOSE instruction</a> informs Docker that the
     * container will listen on the specified network ports at runtime.
     *
     * @param port Port
     */
<<<<<<< HEAD
    void exposePort(Integer port) {
        instructions << new ExposePortInstruction(port)
=======
    void exposePort(Integer... port) {
        getInstructions() << new ExposePortInstruction(port)
>>>>>>> aee0b6c6
    }

    /**
     * The <a href="https://docs.docker.com/reference/builder/#expose">EXPOSE instruction</a> informs Docker that the
     * container will listen on the specified network ports at runtime.
     *
     * @param port Port
     */
    void exposePort(Closure port) {
        instructions << new ExposePortInstruction(port)
    }

    /**
     * The <a href="https://docs.docker.com/reference/builder/#env">ENV instruction</a> sets the environment variable
     * <key> to the value <value>. This value will be passed to all future RUN instructions.
     *
     * @param key Key
     * @param value Value
     */
    void environmentVariable(String key, String value) {
        instructions << new EnvironmentVariableInstruction(key, value)
    }

    /**
     * The <a href="https://docs.docker.com/reference/builder/#add">ADD instruction</a> copies new files, directories
     * or remote file URLs from <src> and adds them to the filesystem of the container at the path <dest>.
     *
     * @param src Source file
     * @param dest Destination path
     */
    void addFile(String src, String dest) {
        instructions << new AddFileInstruction(src, dest)
    }

    /**
     * The <a href="https://docs.docker.com/reference/builder/#add">ADD instruction</a> copies new files, directories
     * or remote file URLs from <src> and adds them to the filesystem of the container at the path <dest>.
     *
     * @param src Source file
     * @param dest Destination path
     */
    void addFile(Closure src, Closure dest) {
        instructions << new AddFileInstruction(src, dest)
    }

    /**
     * The <a href="https://docs.docker.com/reference/builder/#copy">COPY instruction</a> copies new files or directories
     * from <src> and adds them to the filesystem of the container at the path <dest>.
     *
     * @param src Source file
     * @param dest Destination path
     */
    void copyFile(String src, String dest) {
        instructions << new CopyFileInstruction(src, dest)
    }

    /**
     * The <a href="https://docs.docker.com/reference/builder/#copy">COPY instruction</a> copies new files or directories
     * from <src> and adds them to the filesystem of the container at the path <dest>.
     *
     * @param src Source file
     * @param dest Destination path
     */
    void copyFile(Closure src, Closure dest) {
        instructions << new CopyFileInstruction(src, dest)
    }

    /**
     * An <a href="https://docs.docker.com/reference/builder/#copy">ENTRYPOINT</a> allows you to configure a container
     * that will run as an executable.
     *
     * @param entryPoint Entry point
     */
    void entryPoint(String... entryPoint) {
        instructions << new EntryPointInstruction(entryPoint)
    }

    /**
     * An <a href="https://docs.docker.com/reference/builder/#entrypoint">ENTRYPOINT</a> allows you to configure a container
     * that will run as an executable.
     *
     * @param entryPoint Entry point
     */
    void entryPoint(Closure entryPoint) {
        instructions << new EntryPointInstruction(entryPoint)
    }

    /**
     * The <a href="https://docs.docker.com/reference/builder/#volume">VOLUME instruction</a> will create a mount point
     * with the specified name and mark it as holding externally mounted volumes from native host or other containers.
     *
     * @param volume Volume
     */
    void volume(String... volume) {
        instructions << new VolumeInstruction(volume)
    }

    /**
     * The <a href="https://docs.docker.com/reference/builder/#user">USER instruction</a> sets the user name or UID to
     * use when running the image and for any RUN, CMD and ENTRYPOINT instructions that follow it in the Dockerfile.
     *
     * @param user User
     */
    void user(String user) {
        instructions << new UserInstruction(user)
    }

    /**
     * The <a href="https://docs.docker.com/reference/builder/#workdir">WORKDIR instruction</a> sets the working directory
     * for any RUN, CMD and ENTRYPOINT instructions that follow it in the Dockerfile.
     *
     * @param dir Directory
     */
    void workingDir(String dir) {
        instructions << new WorkDirInstruction(dir)
    }

    /**
     * The <a href="https://docs.docker.com/reference/builder/#onbuild">ONBUILD instruction</a> adds to the image a
     * trigger instruction to be executed at a later time, when the image is used as the base for another build.
     *
     * @param instruction Instruction
     */
    void onBuild(String instruction) {
        instructions << new OnBuildInstruction(instruction)
    }

    static interface Instruction {
        String getKeyword()
        String build()
    }

    static abstract class StringCommandInstruction implements Instruction {
        final Object command

        StringCommandInstruction(String command) {
            this.command = command
        }

        StringCommandInstruction(Closure command) {
            this.command = command
        }

        @Override
        String build() {
            if(command instanceof String) {
                "$keyword $command"
            }
            else if(command instanceof Closure) {
                "$keyword ${command()}"
            }
        }
    }

    static abstract class StringArrayInstruction implements Instruction {
        final Object command

        StringArrayInstruction(String... command) {
            this.command = command
        }

        StringArrayInstruction(Closure command) {
            this.command = command
        }

        @Override
        String build() {
            if(command instanceof String[]) {
                keyword + ' ["' + command.join('", "') + '"]'
            }
            else if(command instanceof Closure) {
                def evaluatedCommand = command()

                if(evaluatedCommand instanceof String) {
                    keyword + ' ["' + evaluatedCommand + '"]'
                }
                else {
                    keyword + ' ["' + command().join('", "') + '"]'
                }
            }
        }
    }

    static abstract class FileInstruction implements Instruction {
        final Object src
        final Object dest

        FileInstruction(String src, String dest) {
            this.src = src
            this.dest = dest
        }

        FileInstruction(Closure src, Closure dest) {
            this.src = src
            this.dest = dest
        }

        @Override
        String build() {
            if(src instanceof String && dest instanceof String) {
                "$keyword $src $dest"
            }
            else if(src instanceof Closure && dest instanceof Closure) {
                "$keyword ${src()} ${dest()}"
            }
        }
    }

    static class FromInstruction extends StringCommandInstruction {
        FromInstruction(String image) {
            super(image)
        }

        FromInstruction(Closure image) {
            super(image)
        }

        @Override
        String getKeyword() {
            "FROM"
        }
    }

    static class MaintainerInstruction extends StringCommandInstruction {
        MaintainerInstruction(String maintainer) {
            super(maintainer)
        }

        MaintainerInstruction(Closure maintainer) {
            super(maintainer)
        }

        @Override
        String getKeyword() {
            "MAINTAINER"
        }
    }

    static class RunCommandInstruction extends StringCommandInstruction {
       RunCommandInstruction(String command) {
            super(command)
        }

        @Override
        String getKeyword() {
            "RUN"
        }
    }

    static class DefaultCommandInstruction extends StringArrayInstruction {
        DefaultCommandInstruction(String... command) {
            super(command)
        }

        @Override
        String getKeyword() {
            "CMD"
        }
    }

    static class ExposePortInstruction implements Instruction {
        final Object port

        ExposePortInstruction(Integer... port) {
            this.port = port
        }

        ExposePortInstruction(Closure port) {
            this.port = port
        }

        @Override
        String getKeyword() {
            "EXPOSE"
        }

        @Override
        String build() {
            if(port instanceof Integer[]) {
                "$keyword ${port.join(' ')}"
            }
            else if(port instanceof Closure) {
                "$keyword ${port()}"
            }
        }
    }

    static class EnvironmentVariableInstruction implements Instruction {
        final String key
        final String value

        EnvironmentVariableInstruction(String key, String value) {
            this.key = key
            this.value = value
        }

        @Override
        String getKeyword() {
            "ENV"
        }

        @Override
        String build() {
            "$keyword $key $value"
        }
    }

    static class AddFileInstruction extends FileInstruction {
        AddFileInstruction(String src, String dest) {
            super(src, dest)
        }

        AddFileInstruction(Closure src, Closure dest) {
            super(src, dest)
        }

        @Override
        String getKeyword() {
            "ADD"
        }
    }

    static class CopyFileInstruction extends FileInstruction {
        CopyFileInstruction(String src, String dest) {
            super(src, dest)
        }

        CopyFileInstruction(Closure src, Closure dest) {
            super(src, dest)
        }

        @Override
        String getKeyword() {
            "COPY"
        }
    }

    static class EntryPointInstruction extends StringArrayInstruction {
        EntryPointInstruction(String... entryPoint) {
            super(entryPoint)
        }

        EntryPointInstruction(Closure entryPoint) {
            super(entryPoint)
        }

        @Override
        String getKeyword() {
            "ENTRYPOINT"
        }
    }

    static class VolumeInstruction extends StringArrayInstruction {
        VolumeInstruction(String... volume) {
            super(volume)
        }

        @Override
        String getKeyword() {
            "VOLUME"
        }
    }

    static class UserInstruction extends StringCommandInstruction {
        UserInstruction(String user) {
            super(user)
        }

        @Override
        String getKeyword() {
            "USER"
        }
    }

    static class WorkDirInstruction extends StringCommandInstruction {
        WorkDirInstruction(String dir) {
            super(dir)
        }

        @Override
        String getKeyword() {
            "WORKDIR"
        }
    }

    static class OnBuildInstruction extends StringCommandInstruction {
        OnBuildInstruction(String instruction) {
            super(instruction)
        }

        @Override
        String getKeyword() {
            "ONBUILD"
        }
    }
}<|MERGE_RESOLUTION|>--- conflicted
+++ resolved
@@ -114,25 +114,20 @@
      * The <a href="https://docs.docker.com/reference/builder/#expose">EXPOSE instruction</a> informs Docker that the
      * container will listen on the specified network ports at runtime.
      *
-     * @param port Port
-     */
-<<<<<<< HEAD
-    void exposePort(Integer port) {
-        instructions << new ExposePortInstruction(port)
-=======
-    void exposePort(Integer... port) {
-        getInstructions() << new ExposePortInstruction(port)
->>>>>>> aee0b6c6
+     * @param ports Ports
+     */
+    void exposePort(Integer... ports) {
+        getInstructions() << new ExposePortInstruction(ports)
     }
 
     /**
      * The <a href="https://docs.docker.com/reference/builder/#expose">EXPOSE instruction</a> informs Docker that the
      * container will listen on the specified network ports at runtime.
      *
-     * @param port Port
-     */
-    void exposePort(Closure port) {
-        instructions << new ExposePortInstruction(port)
+     * @param ports Ports
+     */
+    void exposePort(Closure ports) {
+        instructions << new ExposePortInstruction(ports)
     }
 
     /**
@@ -384,14 +379,14 @@
     }
 
     static class ExposePortInstruction implements Instruction {
-        final Object port
-
-        ExposePortInstruction(Integer... port) {
-            this.port = port
-        }
-
-        ExposePortInstruction(Closure port) {
-            this.port = port
+        final Object ports
+
+        ExposePortInstruction(Integer... ports) {
+            this.ports = ports
+        }
+
+        ExposePortInstruction(Closure ports) {
+            this.ports = ports
         }
 
         @Override
@@ -401,11 +396,11 @@
 
         @Override
         String build() {
-            if(port instanceof Integer[]) {
-                "$keyword ${port.join(' ')}"
-            }
-            else if(port instanceof Closure) {
-                "$keyword ${port()}"
+            if(ports instanceof Integer[]) {
+                "$keyword ${ports.join(' ')}"
+            }
+            else if(ports instanceof Closure) {
+                "$keyword ${ports()}"
             }
         }
     }
