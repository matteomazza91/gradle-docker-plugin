--- conflicted
+++ resolved
@@ -122,11 +122,7 @@
                             }
                         }
                     }))
-<<<<<<< HEAD
                     copyFile(new Dockerfile.CopyFile('classes', 'classes/'))
-                    instructions.add(dockerJavaApplication.execInstruction)
-=======
-                    copyFile('classes', 'classes/')
                     entryPoint(project.provider(new Callable<List<String>>() {
                         @Override
                         List<String> call() throws Exception {
@@ -141,7 +137,6 @@
                             entrypoint
                         }
                     }))
->>>>>>> 7254065b
                     exposePort(dockerJavaApplication.ports)
                 }
             }
