/*
 * Copyright 2014 the original author or authors.
 *
 * Licensed under the Apache License, Version 2.0 (the "License");
 * you may not use this file except in compliance with the License.
 * You may obtain a copy of the License at
 *
 *      http://www.apache.org/licenses/LICENSE-2.0
 *
 * Unless required by applicable law or agreed to in writing, software
 * distributed under the License is distributed on an "AS IS" BASIS,
 * WITHOUT WARRANTIES OR CONDITIONS OF ANY KIND, either express or implied.
 * See the License for the specific language governing permissions and
 * limitations under the License.
 */
package com.bmuschko.gradle.docker.utils

import com.bmuschko.gradle.docker.DockerExtension
import com.bmuschko.gradle.docker.DockerRegistryCredentials
import com.bmuschko.gradle.docker.tasks.DockerClientConfiguration
import com.bmuschko.gradle.docker.tasks.container.DockerCreateContainer
import org.gradle.api.logging.Logger

import java.lang.reflect.Array
import java.lang.reflect.Constructor
import java.lang.reflect.Method

class DockerThreadContextClassLoader implements ThreadContextClassLoader {
    public static final String MODEL_PACKAGE = 'com.github.dockerjava.api.model'
    public static final String COMMAND_PACKAGE = 'com.github.dockerjava.core.command'

    private DockerExtension dockerExtension

    public DockerThreadContextClassLoader(DockerExtension dockerExtension) {
        this.dockerExtension = dockerExtension
    }

    /**
     * {@inheritDoc}
     */
    @Override
    void withClasspath(Set<File> classpath, DockerClientConfiguration dockerClientConfiguration, Closure closure) {
        ClassLoader originalClassLoader = getClass().classLoader

        try {
            String dockerUrl = getDockerHostUrl(dockerClientConfiguration)
            File certPath = dockerClientConfiguration.certPath ?: dockerExtension.certPath
            String apiVersion = dockerClientConfiguration.apiVersion ?: dockerExtension.apiVersion

            Thread.currentThread().contextClassLoader = createClassLoader(classpath ?: dockerExtension.classpath?.files)
            closure.resolveStrategy = Closure.DELEGATE_FIRST
            closure.delegate = this
            closure(getDockerClient(dockerUrl, certPath, apiVersion))
        }
        finally {
            Thread.currentThread().contextClassLoader = originalClassLoader
        }
    }

    /**
     * Checks if Docker host URL starts with http(s) and if so, converts it to tcp
     * which is accepted by docker-java library.
     *
     * @param dockerClientConfiguration docker client configuration
     * @return Docker host URL as string
     */
    private String getDockerHostUrl(DockerClientConfiguration dockerClientConfiguration) {
        String url = (dockerClientConfiguration.url ?: dockerExtension.url).toLowerCase()
        url.startsWith("http") ? "tcp" + url.substring(url.indexOf(":")) : url
    }

    /**
     * Creates the classloader with the given classpath files.
     *
     * @param classpathFiles Classpath files
     * @return URL classloader
     */
    private URLClassLoader createClassLoader(Set<File> classpathFiles) {
        new URLClassLoader(toURLArray(classpathFiles), ClassLoader.systemClassLoader.parent)
    }

    /**
     * Creates URL array from a set of files.
     *
     * @param files Files
     * @return URL array
     */
    private URL[] toURLArray(Set<File> files) {
        files.collect { file -> file.toURI().toURL() } as URL[]
    }

    /**
     * Creates DockerClient from ClassLoader.
     *
     * @param dockerClientConfiguration Docker client configuration
     * @return DockerClient instance
     */
    private getDockerClient(String dockerUrl, File dockerCertPath, String apiVersion) {

        // Create configuration
        Class dockerClientConfigClass = loadClass('com.github.dockerjava.core.DockerClientConfig')
        Method dockerClientConfigMethod = dockerClientConfigClass.getMethod('createDefaultConfigBuilder')
        def dockerClientConfigBuilder = dockerClientConfigMethod.invoke(null)
        dockerClientConfigBuilder.withDockerHost(dockerUrl)

        if (dockerCertPath) {
            dockerClientConfigBuilder.withDockerCertPath(dockerCertPath.canonicalPath)
        } else {
            dockerClientConfigBuilder.withDockerTlsVerify(false)
        }

        if (apiVersion) {
            dockerClientConfigBuilder.withApiVersion(apiVersion)
        }

        def dockerClientConfig = dockerClientConfigBuilder.build()

        // Create client
        Class dockerClientBuilderClass = loadClass('com.github.dockerjava.core.DockerClientBuilder')
        Method method = dockerClientBuilderClass.getMethod('getInstance', dockerClientConfigClass)
        def dockerClientBuilder = method.invoke(null, dockerClientConfig)
        dockerClientBuilder.build()
    }

    /**
     * {@inheritDoc}
     */
    @Override
    Class loadClass(String className) {
        Thread.currentThread().contextClassLoader.loadClass(className)
    }

    /**
     * {@inheritDoc}
     */
    @Override
    def createAuthConfig(DockerRegistryCredentials registryCredentials) {
        Class authConfigClass = loadClass("${MODEL_PACKAGE}.AuthConfig")
        def authConfig = authConfigClass.newInstance()
        authConfig.registryAddress = registryCredentials.url
        authConfig.username = registryCredentials.username
        authConfig.password = registryCredentials.password
        authConfig.email = registryCredentials.email
        authConfig
    }

    /**
     * {@inheritDoc}
     */
    @Override
    def createAuthConfigurations(List<Object> authConfigs) {
        Class authConfigurationsClass = loadClass("${MODEL_PACKAGE}.AuthConfigurations")
        def authConfigurations = authConfigurationsClass.newInstance()

        authConfigs.each { authConfig ->
            authConfigurations.addConfig(authConfig)
        }

        authConfigurations
    }

    /**
     * {@inheritDoc}
     */
    @Override
    def createVolume(String path) {
        Class volumeClass = loadClass("${MODEL_PACKAGE}.Volume")
        Constructor constructor = volumeClass.getConstructor(String)
        constructor.newInstance(path)
    }

    /**
     * {@inheritDoc}
     */
    @Override
    def createVolumes(List<Object> volumes) {
        Class volumesClass = loadClass("${MODEL_PACKAGE}.Volumes")
        Constructor constructor = volumesClass.getConstructor(List)
        constructor.newInstance(volumes)
    }

    /**
     * {@inheritDoc}
     */
    @Override
    def createVolumesFrom(String[] volumes) {
        Class volumesClass = loadClass("${MODEL_PACKAGE}.VolumesFrom")
        Method parseMethod = volumesClass.getMethod('parse', String)
        volumes.collect {
            parseMethod.invoke(null, it)
        }.toArray(Array.newInstance(volumesClass, 0))
    }

    /**
     * {@inheritDoc}
     */
    @Override
    def createLink(String link) {
        Class linkClass = loadClass("${MODEL_PACKAGE}.Link")
        Method method = linkClass.getMethod("parse", String)
        method.invoke(null, link)
    }

    /**
     * {@inheritDoc}
     */
    @Override
    def createLinks(List<Object> links) {
        Class linksClass = loadClass("${MODEL_PACKAGE}.Links")
        Constructor constructor = linksClass.getConstructor(List.class)
        constructor.newInstance(links)
    }

    /**
     * {@inheritDoc}
     */
    @Override
    def createHostConfig(Map<String, String> hostConfigProperties) {
        Class hostConfigClass = loadClass("${MODEL_PACKAGE}.HostConfig")
        Constructor constructor = hostConfigClass.getConstructor()
        def hostConfig = constructor.newInstance()
        hostConfigProperties.each { key, value ->
            hostConfig."${key}" = value
        }
        hostConfig
    }

    /**
     * {@inheritDoc}
     */
    @Override
    def createExposedPort(String scheme, Integer port) {
        Class exposedPortClass = loadClass("${MODEL_PACKAGE}.ExposedPort")
        Constructor constructor = exposedPortClass.getConstructor(Integer.TYPE, loadInternetProtocolClass())
        constructor.newInstance(port, createInternetProtocol(scheme))
    }

    /**
     * {@inheritDoc}
     */
    @Override
    def createInternetProtocol(String scheme) {
        Class internetProtocolClass = loadInternetProtocolClass()
        Method method = internetProtocolClass.getMethod('parse', String)
        method.invoke(null, scheme)
    }

    /**
     * {@inheritDoc}
     */
    @Override
    def createExposedPorts(List<Object> exposedPorts) {
        Class exposedPortsClass = loadClass("${MODEL_PACKAGE}.ExposedPorts")
        Constructor constructor = exposedPortsClass.getConstructor(List)
        constructor.newInstance(exposedPorts)
    }

    /**
     * {@inheritDoc}
     */
    @Override
    def createExposedPortsArray(List<DockerCreateContainer.ExposedPort> exposedPorts) {
        Class exposedPortClass = loadClass("${MODEL_PACKAGE}.ExposedPort")

        def protocolClass = loadInternetProtocolClass()
        Constructor cExposedPort = exposedPortClass.getConstructor(Integer.TYPE, protocolClass)

        List expPorts = new ArrayList<>();
        exposedPorts.each { it ->
            it.ports.each { p ->
                expPorts << cExposedPort.newInstance(p, protocolClass.invokeMethod("parse", it.internetProtocol.toLowerCase()))
            }
        }

        def res = Array.newInstance(exposedPortClass, expPorts.size())
        for (int i = 0; i < expPorts.size(); ++i) {
            Object o = expPorts.get(i)
            res[i] = exposedPortClass.cast(o)
        }

        res
    }

    /**
     * {@inheritDoc}
     */
    @Override
    def createPortBinding(String portBinding) {
        Class portBindingClass = loadClass("${MODEL_PACKAGE}.PortBinding")
        Method method = portBindingClass.getMethod('parse', String)
        method.invoke(null, portBinding)
    }

    /**
     * {@inheritDoc}
     */
    @Override
    def createPorts(List<Object> portBindings) {
        Class portsClass = loadClass("${MODEL_PACKAGE}.Ports")
        Constructor constructor = portsClass.getConstructor()
        def ports = constructor.newInstance()
        if (!portBindings.isEmpty()) {
            Class portBindingClass = portBindings[0].getClass()
            def portBindingsArray = Array.newInstance(portBindingClass, portBindings.size())
            def portBindingsArrayClass = portBindingsArray.getClass()
            Object[] arguments = [portBindings.toArray(portBindingsArray)]
            Method method = portsClass.getMethod('add', portBindingsArrayClass)
            method.invoke(ports, arguments)
        }
        ports
    }

    /**
     * {@inheritDoc}
     */
    @Override
    def createBind(String path, String volume) {
        Class volumeClass = loadClass("${MODEL_PACKAGE}.Volume")
        Constructor volumeConstructor = volumeClass.getConstructor(String)
        def volumeInstance = volumeConstructor.newInstance(volume)

        Class bindClass = loadBindClass()
        Constructor bindConstructor = bindClass.getConstructor(String, volumeClass)
        bindConstructor.newInstance(path, volumeInstance)
    }

    /**
     * {@inheritDoc}
     */
    @Override
    def createBinds(Map<String, String> binds) {
        def bindList = binds.collect { createBind(it.key, it.value) }
        Class bindClass = loadBindClass()
        bindList.toArray(Array.newInstance(bindClass, bindList.size()))
    }

    /**
     * {@inheritDoc}
     */
    @Override
    def createLogConfig(String type, Map<String, String> parameters) {
        Class logConfigClass = loadClass("${MODEL_PACKAGE}.LogConfig")
        Class logTypeClass = loadClass("${MODEL_PACKAGE}.LogConfig\$LoggingType")
        def logTypeEnum = logTypeClass.values().find { it.type == type }
        Constructor logConfigConstructor = logConfigClass.getConstructor(logTypeClass, Map)
        logConfigConstructor.newInstance(logTypeEnum, parameters)
    }

    /**
     * {@inheritDoc}
     */
    @Override
    def createBuildImageResultCallback(Logger logger) {
        createPrintStreamProxyCallback(logger, createCallback("${COMMAND_PACKAGE}.BuildImageResultCallback"))
    }

    /**
     * {@inheritDoc}
     */
    @Override
    def createPushImageResultCallback() {
        createCallback("${COMMAND_PACKAGE}.PushImageResultCallback")
    }

    /**
     * {@inheritDoc}
     */
    @Override
    def createPullImageResultCallback() {
        createCallback("${COMMAND_PACKAGE}.PullImageResultCallback")
    }

    /**
     * {@inheritDoc}
     */
    @Override
    def createLoggingCallback(Logger logger) {
        Class callbackClass = loadClass("${COMMAND_PACKAGE}.LogContainerResultCallback")
        def delegate = callbackClass.getConstructor().newInstance()

        Class enhancerClass = loadClass('net.sf.cglib.proxy.Enhancer')
        def enhancer = enhancerClass.getConstructor().newInstance()
        enhancer.setSuperclass(callbackClass)
        enhancer.setCallback([

                invoke: { Object proxy, java.lang.reflect.Method method, Object[] args ->
                    if ("onNext" == method.name && args.length && args[0]) {
                        def frame = args[0]
                        switch (frame.streamType as String) {
                            case "STDOUT":
                            case "RAW":
                                logger.quiet(new String(frame.payload).trim())
                                break
                            case "STDERR":
                                logger.error(new String(frame.payload).trim())
                                break
                        }
                    }
                    method.invoke(delegate, args)
                }

        ].asType(loadClass('net.sf.cglib.proxy.InvocationHandler')))

        enhancer.create()
    }

    /**
     * {@inheritDoc}
     */
    @Override
    def createLoggingCallback(Writer sink) {
        Class callbackClass = loadClass("${COMMAND_PACKAGE}.LogContainerResultCallback")
        def delegate = callbackClass.getConstructor().newInstance()

        Class enhancerClass = loadClass('net.sf.cglib.proxy.Enhancer')
        def enhancer = enhancerClass.getConstructor().newInstance()
        enhancer.setSuperclass(callbackClass)
        enhancer.setCallback([

                invoke: { Object proxy, java.lang.reflect.Method method, Object[] args ->
                    if ("onNext" == method.name && args.length && args[0]) {
                        def frame = args[0]
                        switch (frame.streamType as String) {
                            case "STDOUT":
                            case "RAW":
                            case "STDERR":
                                sink.append(new String(frame.payload))
                                sink.flush()
                                break
                        }
                    }
                    method.invoke(delegate, args)
                }

        ].asType(loadClass('net.sf.cglib.proxy.InvocationHandler')))

        enhancer.create()
    }

    /**
     * {@inheritDoc}
     */
    @Override
<<<<<<< HEAD
    def createExecCallback(OutputStream out, OutputStream err) {
        Class callbackClass = loadClass('com.github.dockerjava.core.command.ExecStartResultCallback')
        Constructor constructor = callbackClass.getConstructor(OutputStream, OutputStream)
        constructor.newInstance(out, err)
=======
    def createWaitContainerResultCallback() {
        createCallback("${COMMAND_PACKAGE}.WaitContainerResultCallback")
>>>>>>> 4abfccd7
    }

    private createPrintStreamProxyCallback(Logger logger, delegate) {
        Class enhancerClass = loadClass('net.sf.cglib.proxy.Enhancer')
        def enhancer = enhancerClass.getConstructor().newInstance()
        enhancer.setSuperclass(delegate.getClass())
        enhancer.setCallback([

                invoke: { Object proxy, Method method, Object[] args ->
                    if ("onNext" == method.name) {
                        def possibleStream = args[0].stream
                        if (possibleStream)
                            logger.quiet(possibleStream.trim())
                    }
                    method.invoke(delegate, args)
                }

        ].asType(loadClass('net.sf.cglib.proxy.InvocationHandler')))

        enhancer.create()
    }

    private Object createCallback(String className) {
        Class callbackClass = loadClass(className)
        Constructor constructor = callbackClass.getConstructor()
        constructor.newInstance()
    }

    private Class loadInternetProtocolClass() {
        loadClass("${MODEL_PACKAGE}.InternetProtocol")
    }

    private Class loadBindClass() {
        loadClass("${MODEL_PACKAGE}.Bind")
    }
}<|MERGE_RESOLUTION|>--- conflicted
+++ resolved
@@ -441,15 +441,18 @@
      * {@inheritDoc}
      */
     @Override
-<<<<<<< HEAD
     def createExecCallback(OutputStream out, OutputStream err) {
         Class callbackClass = loadClass('com.github.dockerjava.core.command.ExecStartResultCallback')
         Constructor constructor = callbackClass.getConstructor(OutputStream, OutputStream)
         constructor.newInstance(out, err)
-=======
+    }
+    
+    /**
+     * {@inheritDoc}
+     */
+    @Override
     def createWaitContainerResultCallback() {
         createCallback("${COMMAND_PACKAGE}.WaitContainerResultCallback")
->>>>>>> 4abfccd7
     }
 
     private createPrintStreamProxyCallback(Logger logger, delegate) {
